--- conflicted
+++ resolved
@@ -24,7 +24,6 @@
 from app.jobs.ended import FUNCS as ended_funcs
 
 
-<<<<<<< HEAD
 NEW_PARENT_MAINT = Counter('janitor_maintenances_total',
               'total number of master maintenances, which many contain many CIDs',
               labelnames=['provider',
@@ -47,8 +46,6 @@
               registry=registry
                     )
 
-=======
->>>>>>> c2f1efa3
 class ParsingError(Exception):
     '''
     Raised when unable to parse the maintenance notification.
@@ -56,10 +53,7 @@
 
     pass
 
-<<<<<<< HEAD
-=======
-
->>>>>>> c2f1efa3
+
 class Provider(metaclass=ABCMeta):
     '''
     this is a provider that DOES NOT implement the MAINTNOTE standard and
@@ -919,14 +913,13 @@
 
         self.add_and_commit(maint)
 
-<<<<<<< HEAD
+
         NEW_PARENT_MAINT.labels(provider=self.name).inc()
 
         cids = re.findall('service id: (.*)\r', msg.lower())
         impact = re.findall('impact: (.*)\r', msg.lower())
 
-=======
->>>>>>> c2f1efa3
+
         all_circuits = list(zip(cids, impact))
 
         for cid, impact in all_circuits:
